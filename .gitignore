--- conflicted
+++ resolved
@@ -21,8 +21,5 @@
 *.svg
 *.itx
 *.pdf
-<<<<<<< HEAD
 tests/temp.h5
-=======
-*egg-info*
->>>>>>> 09526e6e
+*egg-info*