from __future__ import annotations

import os.path
from dataclasses import dataclass, field
from xmlrpc.client import Boolean
import numpy as np
import plotly.graph_objects as go
from scipy.signal import savgol_filter
from scipy.signal import periodogram
import copy
import uuid
from scipy.signal import filtfilt, iirnotch
import logging
from typing import Union, Optional, TYPE_CHECKING, TypeVar
import warnings

from dat_analysis.plotting.plotly.util import (
    default_fig,
    heatmap,
    error_fill,
    figures_to_subplots,
)
from dat_analysis.core_util import (
    get_data_index,
    get_matching_x,
    bin_data,
    decimate,
    center_data,
    mean_data,
    resample_data,
    ensure_list,
)
from dat_analysis.general_io import save_to_txt, save_to_mat, save_to_igor_itx
from dat_analysis.analysis_tools.data_aligning import subtract_data, subtract_data_1d

if TYPE_CHECKING:
    from dat_analysis.dat.dat_hdf import DatHDF


@dataclass
class PlottingInfo:
    x_label: str = None
    y_label: str = None
    title: str = None
    coloraxis_title: str = None
    datnum: int = None  # TODO: Remove

    def __post_init__(self):
        if self.datnum is not None:
            warnings.warn(
                f"Use of datnum in PlottingInfo is deprecated. PlotInfo should be more general than being tied to a specific dat in any way."
            )

    @classmethod
    def from_dat(cls, dat: DatHDF, title: str = None):
        inst = cls(
            x_label=dat.Logs.x_label,
            y_label=dat.Logs.y_label,
            title=f"Dat{dat.datnum}: {title}",
            datnum=dat.datnum,
        )
        return inst

    def update_layout(self, fig: go.Figure):
        """Updates layout of figure (only with non-None values)"""
        updates = {
            k: v
            for k, v in {
                "xaxis_title_text": self.x_label,
                "yaxis_title_text": self.y_label,
                "title_text": self.title,
                "coloraxis_colorbar_title_text": self.coloraxis_title,
            }.items()
            if v is not None
        }
        return fig.update_layout(**updates)

    def copy(self):
        return copy.deepcopy(self)


D = TypeVar("D", bound="Data")


@dataclass
class Data:
    data: np.ndarray = None
    x: np.ndarray = None
    y: np.ndarray = None
    xerr: np.ndarray = None
    yerr: np.ndarray = None
    plot_info: PlottingInfo = field(default_factory=PlottingInfo)

    def __post_init__(self, *args, **kwargs):
        # If data is 2D and no y provided, just assign index values
        self.x = np.asanyarray(self.x) if self.x is not None else self.x
        self.y = np.asanyarray(self.y) if self.y is not None else self.y
        if self.data is not None:
            self.data = np.asanyarray(self.data)
            if self.x is None:
                self.x = np.arange(self.data.shape[-1])
            if self.data.ndim == 2 and self.y is None:
                self.y = np.arange(self.data.shape[0])
        if self.plot_info is None:
            self.plot_info = PlottingInfo()

        if args:
            logging.warning(f"Data got unexpected __post_init__ args {args}")
        if kwargs:
            logging.warning(f"Data got unexpected __post_init__ kwargs {kwargs}")

    def plot(self, resample=True, **trace_kwargs):
        """
        Generate a quick 1D or 2D plot of data
        Args:
            resample: Whether to do automatic downsampling before plotting (very useful for large 2D datasets)
        """
        fig = default_fig()
        if self.data.ndim == 1:
            fig.add_traces(self.get_traces(**trace_kwargs))
        elif self.data.ndim == 2:
            fig.add_trace(
                heatmap(
                    x=self.x,
                    y=self.y,
                    data=self.data,
                    resample=resample,
                    **trace_kwargs,
                )
            )
        else:
            raise RuntimeError(
                f"data is not 1D or 2D, got data.shape = {self.data.ndim}"
            )
        if self.plot_info:
            fig = self.plot_info.update_layout(fig)
        return fig

    def get_traces(
        self, max_num_pnts=10000, error_fill_threshold=50, **first_trace_kwargs
    ) -> list[Union[go.Scatter, go.Heatmap]]:
        traces = []
        group_key = first_trace_kwargs.pop("legendgroup", uuid.uuid4().hex)
        if self.data.ndim == 1:
            if max_num_pnts:
                data, x = resample_data(
                    self.data,
                    x=self.x,
                    max_num_pnts=max_num_pnts,
                    resample_method="downsample",
                    resample_x_only=True,
                )
            # Note: Scattergl might cause issues with lots of plots, if so just go back to go.Scatter only
            # scatter_func = go.Scatter if x.shape[0] < 1000 else go.Scattergl
            scatter_func = go.Scatter
            trace = scatter_func(
                x=x, y=data, legendgroup=group_key, **first_trace_kwargs
            )
            traces.append(trace)
            if self.yerr is not None:
                yerr = resample_data(
                    self.yerr,
                    max_num_pnts=max_num_pnts,
                    resample_method="downsample",
                    resample_x_only=True,
                )
                if len(x) <= error_fill_threshold:
                    trace.update(error_y=dict(array=yerr))
                else:
                    # Note: error_fill also switched to scattergl after 1000 points
                    traces.append(error_fill(x, data, yerr, legendgroup=group_key))
            if self.xerr is not None:
                xerr = resample_data(
                    self.xerr,
                    max_num_pnts=max_num_pnts,
                    resample_method="downsample",
                    resample_x_only=True,
                )
                if len(x) <= error_fill_threshold:
                    trace.update(error_x=dict(array=xerr), legendgroup=group_key)
                else:
                    pass  # Too many to plot, don't do anything
        elif self.data.ndim == 2:
            traces.append(
                heatmap(x=self.x, y=self.y, data=self.data, **first_trace_kwargs)
            )
        else:
            raise RuntimeError(
                f"data is not 1D or 2D, got data.shape = {self.data.ndim}"
            )
        return traces

    def copy(self) -> D:
        """Make a copy of self s.t. changing the copy does not affect the original data"""
        return copy.deepcopy(self)

    def center(self, centers) -> D:
        centered, new_x = center_data(self.x, self.data, centers, return_x=True)
        new_data = self.copy()
        new_data.x = new_x
        new_data.data = centered
        return new_data

    def mean(self, centers=None, axis=None) -> D:
        axis = axis if axis else 0
        if centers is not None:
            if axis != 0:
                raise NotImplementedError
            averaged, new_x, averaged_err = mean_data(
                self.x, self.data, centers, return_x=True, return_std=True
            )
        else:
            averaged, averaged_err = np.mean(self.data, axis=axis), np.std(
                self.data, axis=axis
            )
            if self.data.ndim == 2:
                if axis == 0:
                    new_x = self.x
                elif axis in [1, -1]:
                    new_x = self.y
                else:
                    raise ValueError(f"axis {axis} not valid/implemented")
            elif self.data.ndim == 1 and axis == 0:
                # Only return average value (not really Data anymore)
                return averaged
            else:
                raise ValueError(f"axis {axis} not valid/implemented")
        new_data = self.copy()
        new_data.x = new_x
        new_data.y = None
        new_data.plot_info.y_label = new_data.plot_info.coloraxis_title
        new_data.plot_info.title = f"{new_data.plot_info.title} Averaged in axis {axis}{' after aligning' if centers is not None else ''}"
        new_data.data = averaged
        new_data.yerr = averaged_err
        return new_data

    def __add__(self, other: D) -> D:
        return self.add(other)

    def __sub__(self, other: D) -> D:
        return self.subtract(other)

    def subtract(self, other_data: D) -> D:
        new_data = self.copy()
        if self.data.ndim == 1:
            new_data.x, new_data.data = subtract_data_1d(
                self.x, self.data, other_data.x, other_data.data
            )
        elif self.data.ndim == 2:
            new_data.x, new_data.y, new_data.data = subtract_data(
                self.x, self.y, self.data, other_data.x, other_data.y, other_data.data
            )
        else:
            raise NotImplementedError(
                f"Subtracting for data with ndim == {self.data.ndim} not implemented"
            )
        return new_data

    def add(self, other_data: D) -> D:
        od = other_data.copy()
        od.data = -1 * od.data
        return self.subtract(od)

    def diff(self, axis=-1) -> D:
        """Differentiate Data long specified axis

        Note: size reduced by 1 in differentiation axis
        """
        data = self.copy()
        diff = np.diff(self.data, axis=axis)
        data.data = diff
        data.x = get_matching_x(self.x, shape_to_match=diff.shape[-1])
        if self.y is not None:
            data.y = get_matching_x(self.y, shape_to_match=diff.shape[0])
        else:
            data.y = None
        return data

    def smooth(self, axis=-1, window_length=10, polyorder=3) -> D:
        """Smooth data using method savgol_filter"""
        data = self.copy()
        data.data = savgol_filter(self.data, window_length, polyorder, axis=axis)
        data.plot_info.title = f"{data.plot_info.title} Smoothed ({window_length})"
        return data

    def decimate(
        self,
        decimate_factor: int = None,
        numpnts: int = None,
        measure_freq: float = None,
        desired_freq: float = None,
    ):
        """Decimate data (i.e. lowpass then downsample)
        Note: Use either decimate_factor, numpnts, or (measure_freq and desired_freq)
        """
        data = self.copy()
        data.data = decimate(
            self.data.astype(float),
            measure_freq=measure_freq,
            desired_freq=desired_freq,
            decimate_factor=decimate_factor,
            numpnts=numpnts,
        )
        data.yerr = None  # I don't think this makes sense after decimating
        data.x = get_matching_x(
            self.x.astype(float), shape_to_match=data.data.shape[-1]
        )
        data.plot_info.title = (
            f"{data.plot_info.title} Decimated ({len(data.x)} points)"
        )
        return data

    def notch_filter(
        self,
        notch_freq: Union[float, list[float]],
        Q: Union[float, list[float]],
        measure_freq: float,
        fill_nan_values: float = None,
    ) -> D:
        notch_freqs = ensure_list(notch_freq)
        Qs = ensure_list(Q)
        data = self.copy()
        if np.sum(np.isnan(data.data)) > 0:
            if fill_nan_values is None:
                raise ValueError(
                    f"Data must either contain no NaNs or `fill_nan_values` must be provided"
                )
            data.data[np.isnan(data.data)] = fill_nan_values

        for notch_freq_index, notch_freq in enumerate(notch_freqs):
            Q_factor = Qs[0] if len(Qs) == 1 else Qs[notch_freq_index]
            b, a = iirnotch(notch_freq, Q_factor, fs=measure_freq)
            data.data = filtfilt(b, a, data.data)
        data.plot_info.title = (
            f"{data.plot_info.title} Notch Filtered ({notch_freqs} Hz)"
        )
        return data

    def bin(self, bin_x=1, bin_y=1, max_points_x=None, max_points_y=None) -> D:
        """Bin data
        Args:
            bin_x: binsize for x-axis
            bin_y: binsize for y-axis
            max_points_x: bin to achieve < max_points_x
            max_points_y: bin to achieve < max_points_y
        """

        def _calc_binsize(bin_size, max_pnts) -> int:
            if max_pnts is not None:
                if bin_size not in [None, 1]:
                    raise ValueError(
                        f"If specifying max_points, bin values must be None or 1"
                    )
                bin_size = int(np.ceil(len(self.x) / max_points_x))
            return bin_size

        bin_x = _calc_binsize(bin_x, max_points_x)
        bin_y = _calc_binsize(bin_y, max_points_y)

        data = self.copy()
        data.data = bin_data(self.data, bin_x=bin_x, bin_y=bin_y)
        data.x = bin_data(self.x, bin_x=bin_x)
        if data.y is not None:
            data.y = bin_data(self.y, bin_x=bin_y)

        if data.xerr is not None:
            data.xerr = bin_data(self.xerr, bin_x=bin_x)
        if data.yerr is not None:
            data.yerr = bin_data(self.yerr, bin_x=bin_y)

        data.plot_info.title = f"{data.plot_info.title} Binned (x={bin_x}, y={bin_y})"
        return data

    def __getitem__(self, key: tuple):
        """Allow slicing like a numpy array"""
        new_data = self.copy()

        # Slice should always apply to data like normal
        new_data.data = self.data[key]

        # Different behavior for the rest based on ndim
        if self.data.ndim == 1:
            new_data.x = self.x[key]
            if new_data.yerr is not None:
                new_data.yerr = self.yerr[key]
            if new_data.xerr is not None:
                new_data.xerr = self.xerr[key]
        elif self.data.ndim == 2:
            if isinstance(key, tuple) and len(key) == 2:
                pass
            elif isinstance(key, slice):
                key = tuple([key, ...])
            elif isinstance(key, int):
                key = tuple([key, ...])
            else:
                raise NotImplementedError
            new_data.x = self.x[key[1]]
            new_data.y = self.y[key[0]]
            if new_data.yerr is not None:
                if new_data.yerr.ndim == 1:
                    new_data.yerr = self.yerr[key[0]]
                else:
                    new_data.yerr = self.yerr[key]
            if new_data.xerr is not None:
                if new_data.xerr.ndim == 1:
                    new_data.xerr = self.xerr[key[1]]
                else:
                    new_data.xerr = self.xerr[key]
        else:
            raise NotImplementedError(
<<<<<<< HEAD
                f'Not implemented for data with ndim = {self.data.ndim}')
=======
                f"Not implemented for data with ndim = {self.data.ndim}"
            )
>>>>>>> 8f7cabe6
        return new_data

    def slice_values(
        self,
        x_range: tuple[Optional[int], Optional[int]] = None,
        y_range: tuple[Optional[int], Optional[int]] = None,
    ):
        """Select data based on x and y axes"""

        def replace_nones_in_indexes(arr: np.ndarray, indexes: tuple):
            """Replace None with either 0 or last index value"""
            new_indexes = list(indexes)
            if indexes[0] is None:
                indexes[0] = 0
            if indexes[1] is None:
                indexes[1] = arr.shape[-1]
            return indexes

        x_slice = ...
        if x_range is not None:
            x_indexes = get_data_index(self.x, x_range)
            x_indexes = replace_nones_in_indexes(self.x, x_indexes)
            if None not in x_indexes:
                x_indexes = min(x_indexes), max(x_indexes)
            x_slice = slice(x_indexes[0], x_indexes[1] + 1)
        if self.data.ndim == 1:
            return self[x_slice]
        elif self.data.ndim == 2:
            y_slice = ...
            if y_range is not None:
                y_indexes = get_data_index(self.y, y_range)
                y_indexes = replace_nones_in_indexes(self.y, y_indexes)
                if None not in y_indexes:
                    y_indexes = min(y_indexes), max(y_indexes)
                y_slice = slice(y_indexes[0], y_indexes[1] + 1)
            return self[y_slice, x_slice]
        else:
            raise NotImplementedError

    def power_spectrum(
        self, measure_frequency, density=True, logx=True, logy=False, or_optional_kwargs=None
    ) -> PowerSpectrumData:
        """
        Calculates periodorgam based on measure frequency
        Parameters
        ----------
        density : Boolean, optional
            True returns power spectral density V^2/Hz
            False returns power spectrum V^2
        logx : Boolean, optional
            True scales x-axis of plot to log
        logy : Boolean, optional
            True scales f-axis of plot to log

        """

        def get_1d_power_spectrum(data, measure_frequency, density=density):
            """
            calculate periodogram on 1d set of data
            """
            if density:
                f, Pxx = periodogram(
                    data, measure_frequency, scaling="density")
            else:
                f, Pxx = periodogram(
                    data, measure_frequency, scaling="spectrum")

            integrated = np.cumsum(Pxx)

            return np.array(f), np.array(Pxx), np.array(integrated)

        # data = dat.Data.get_data(data_type)
        # scan_vars = dat.Logs.scan_vars
        # measure_freq = scan_vars["measureFreq"]
        new_data_x, new_data_pxx, new_data_integrated = [], [], []

        if self.data.ndim == 1:
            new_data_x, new_data_pxx, new_data_integrated = get_1d_power_spectrum(
                self.data, measure_frequency, density=density)

        else:
            for data_row in self.data:
                new_data_x, Pxx, integrated = get_1d_power_spectrum(
                    data_row, measure_frequency, density=density
                )
                new_data_pxx.append(Pxx)
                new_data_integrated.append(integrated)

        new_data = PowerSpectrumData(x=new_data_x, y=self.copy().y, data=new_data_pxx, integrated=new_data_integrated,
                                     plot_info=PlottingInfo(
                                         title=f'{self.plot_info.title} power spectrum'),
                                     density=density, logx=logx, logy=logy)
        return new_data
        # return np.array(f), np.array(Pxxs), np.array(integrateds)

        raise NotImplementedError
        # fs, power = calculate_power_spectrum(self.data, measure_freq, etc...)
        #
        # # Something like this for plot_info
        # new_plot_info = PlottingInfo(x_label='Frequency /Hz', y_label='power', title=self.plot_info.title+' power spectrum')
        #
        # # Returning a subclass of Data allows to override the plotting behavior
        # new_data = PowerSpectrumData(data=power, x=fs, y=self.y, plot_info=new_plot_info)
        # return new_data

    def save_to_txt(
        self, name_prefix: str = None, filepath: str = "data.txt", overwrite=False
    ):
        """Saves Data to .txt file via np.savetxt"""
        datas, names, filepath = self._prepare_for_saving(
            name_prefix=name_prefix, filepath=filepath, overwrite=overwrite
        )
        save_to_txt(datas, names, file_path=filepath)

    def save_to_mat(
        self, name_prefix: str = None, filepath: str = "data.mat", overwrite=False
    ):
        """Saves Data to .mat file"""
        datas, names, filepath = self._prepare_for_saving(
            name_prefix=name_prefix, filepath=filepath, overwrite=overwrite
        )
        save_to_mat(datas, names, file_path=filepath)

    def save_to_itx(
        self, name: str = "data", filepath: str = "data.itx", overwrite=False
    ):
        """Saves Data to .itx file"""
        if not overwrite and os.path.exists(filepath):
            raise FileExistsError(
                f"Already a file at {filepath}, set overwrite=True or change filepath to save"
            )

        # Note: this is more complicated than to .mat or .txt because Igor waves can store x, y, axis_labels with data
        save_to_igor_itx(
            file_path=filepath,
            xs=[self.x],
            datas=[self.data],
            names=[name],
            ys=[self.y],
            x_labels=[self.plot_info.x_label],
            y_labels=[self.plot_info.y_label],
        )

    def _prepare_for_saving(
        self, name_prefix: str = None, filepath: str = "data.txt", overwrite=False
    ) -> tuple[list[np.ndarray], list[str], str]:
        name_prefix = name_prefix if name_prefix else ""
        datas, names = [], []
        for attr in ["x", "y", "xerr", "yerr", "data"]:
            arr = getattr(self, attr)
            if arr is not None:
                datas.append(arr)
                names.append(
                    f"{name_prefix}{'_' if name_prefix else ''}{attr}")
        if not overwrite and os.path.exists(filepath):
            raise FileExistsError(
                f"Already a file at {filepath}, set overwrite=True or change filepath to save"
            )
        return datas, names, filepath

    def _ipython_display_(self):
        """Make this object act like a figure when calling display(data) or leaving at the end of a jupyter cell"""
        return self.plot()._ipython_display_()


@dataclass
class InterlacedData(Data):
    """E.g. Combining +/- conductance data or averaging the same bias CS data"""

    num_setpoints: int = None

    def __post_init__(self, *args, **kwargs):
        super().__post_init__(*args, **kwargs)
        if self.num_setpoints is None:
            raise ValueError(f"must specify `num_setpoints` for InterlacedData")

    @classmethod
    def from_Data(cls, data: D, num_setpoints: int) -> D:
        """Convert a regulare Data class to InterlacedData"""
        d = data.copy()
        if isinstance(d, cls):
            # Already InterlacedData, just update num_setpoints
            d.num_setpoints = num_setpoints
            return d
        inst = cls(**d.__dict__, num_setpoints=num_setpoints)
        return inst

    @classmethod
    def get_num_interlaced_setpoints(cls, scan_vars) -> int:
        """
        Helper function to not have to remember how to do this every time
        Returns:
            (int): number of y-interlace setpoints
        """
        if scan_vars.get("interlaced_y_flag", 0):
            num = len(scan_vars["interlaced_setpoints"].split(";")[0].split(","))
        else:
            num = 1
        return num

    def separate_setpoints(self) -> list[Data]:
        new_y = np.linspace(
            self.y[0],
            self.y[-1],
            int(self.y.shape[0] / self.num_setpoints),
        )
        new_datas = []
        for i in range(self.num_setpoints):
            d_ = copy.deepcopy(self.__dict__)
            d_.pop("num_setpoints")
            new_data = Data(**d_)
            new_data.plot_info.title = f"Interlaced Data Setpoint {i}"
            new_data.y = new_y
            new_data.data = self.data[i :: self.num_setpoints]
            new_datas.append(new_data)
        return new_datas

    def combine_setpoints(
        self, setpoints: list[int], mode: str = "mean", centers=None
    ) -> D:
        """
        Combine separate parts of interlaced data by averaging or difference

        Args:
            setpoints: which interlaced setpoints to combine
            mode: `mean` or `difference`
        """
        if mode not in (modes := ["mean", "difference"]):
            raise NotImplementedError(f"{mode} not implemented, must be in {modes}")

        if centers is not None:
            data = self.center(centers)
        else:
            data = self
        datas = np.array(data.separate_setpoints())[list(setpoints)]
        new_data = datas[0].copy()
        if mode == "mean":
            new_data.data = np.nanmean([data.data for data in datas], axis=0)
        elif mode == "difference":
            if len(datas) != 2:
                raise ValueError(
                    f"Got {setpoints}, expected 2 exactly for mode `difference`"
                )
            new_data.data = datas[0].data - datas[1].data
        else:
            raise RuntimeError
        new_data.plot_info.title = f"Combined by {mode} of {setpoints}"
        return new_data

    def plot_separated(self, shared_data=False, resample=True) -> go.Figure:
        """
        Plot each part of interlaced data on an individual heatmap
        Args:
            shared_data (): Whether to share a colorscale between the plots
            resample (): Whether to resample down before plotting (large interactive plots slow down jupyter)

        Returns:
            figure with subplots for each interlaced setpoint
        """
        figs = []
        for i, d in enumerate(self.separate_setpoints()):
            fig = default_fig()
            fig.add_trace(heatmap(d.x, d.y, d.data, resample=resample))
            fig.update_layout(title=f"Interlace Setpoint: {i}")
            figs.append(fig)

        title = self.plot_info.title if self.plot_info.title else "Separated Data"
        fig = figures_to_subplots(
            figs,
            title=title,
            shared_data=shared_data,
        )
        if self.plot_info:
            fig = self.plot_info.update_layout(fig)
            fig.update_layout(title=f"{fig.layout.title.text} Interlaced Separated")
            # Note: Only updates xaxis1 by default, so update other axes
            fig.update_xaxes(title=self.plot_info.x_label)
            fig.update_yaxes(title=self.plot_info.y_label)
        return fig

    def center(self, centers) -> InterlacedData:
        """If passed a list of list of centers, flatten back to apply to whole dataset before calling super().center(
        ...)"""
        if len(centers) == self.num_setpoints:
            # Flatten back to a single center per row for the whole dataset
            centers = np.array(centers).flatten(order="F")
        return super().center(centers)

    def _ipython_display_(self):
        """Make this object act like a figure when calling display(data) or leaving at the end of a jupyter cell"""
        return self.plot_separated()._ipython_display_()


@dataclass
class PowerSpectrumData(Data):
    integrated: np.ndarray = None
    logx: Boolean = True
    logy: Boolean = False
    density: Boolean = True,

    # This overrides the .plot method of a regular Data object
    def plot(self, resample=False, **trace_kwargs):
        # You can start with the figure that the normal .plot method would give by doing this
        fig = super().plot(resample=resample, **trace_kwargs)

        y_title = "Power Spectral Density (nA^2/Hz)" if self.density else "Power Spectrum (nA^2)"
        y_title = f"log {y_title}" if self.logy else f"{y_title}"
        x_title = "log Frequency (Hz)" if self.logx else "Frequency (Hz)"

        fig.update_xaxes(type="log") if self.logx else fig.update_xaxes(
            type="linear")
        fig.update_yaxes(type="log") if self.logy else fig.update_yaxes(
            type="linear")

        if self.data.ndim == 1:
            fig.add_trace(go.Scatter(x=self.x, y=self.integrated, yaxis='y2'))
            y_title_integrated = "Cumulative Sum (nA^2)" if self.density else "Cumulative Sum (nA^2 Hz)"
            fig.update_layout(
                xaxis=dict(domain=(0, 0.9)),
                yaxis2=dict(title=f"{y_title_integrated}",
                            anchor="x",
                            overlaying="y",
                            side="right",
                            position=0.15,
                            showgrid=False,))

        fig.update_layout(
            yaxis_title=f"{y_title}",
            xaxis_title=f"{x_title}",)
        # And then edit/add to that figure here (or just make a figure from scratch if that seems better)

        return fig<|MERGE_RESOLUTION|>--- conflicted
+++ resolved
@@ -408,12 +408,8 @@
                     new_data.xerr = self.xerr[key]
         else:
             raise NotImplementedError(
-<<<<<<< HEAD
-                f'Not implemented for data with ndim = {self.data.ndim}')
-=======
                 f"Not implemented for data with ndim = {self.data.ndim}"
             )
->>>>>>> 8f7cabe6
         return new_data
 
     def slice_values(
