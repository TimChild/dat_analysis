"""This is where exp_specific is used to get data into a standard form to be passed to DatBuilders which
make DatHDFs"""
from __future__ import annotations
import os
import re
import logging
from singleton_decorator import singleton
from typing import TYPE_CHECKING, Union, Iterable, Tuple, List, Optional, Type
import threading

from dat_analysis.dat_object.dat_hdf import DatHDF, get_dat_id, DatHDFBuilder
import dat_analysis.hdf_util as HDU

if TYPE_CHECKING:
    from dat_analysis.data_standardize.base_classes import Exp2HDF

# from dat_analysis.data_standardize.exp_specific.Sep20 import SepExp2HDF
from dat_analysis.data_standardize.exp_specific.Feb21 import Feb21Exp2HDF
from dat_analysis.data_standardize.exp_specific.FebMar21 import FebMar21Exp2HDF
from dat_analysis.data_standardize.exp_specific.May21 import May21Exp2HDF
from dat_analysis.data_standardize.exp_specific.Nov21 import Nov21Exp2HDF
from dat_analysis.data_standardize.exp_specific.Nov21_LD import Nov21Exp2HDF_LD

# default_Exp2HDF = SepExp2HDF
# default_Exp2HDF = Feb21Exp2HDF
# default_Exp2HDF = FebMar21Exp2HDF
# default_Exp2HDF = Nov21Exp2HDF
default_Exp2HDF = Nov21Exp2HDF_LD


CONFIGS = {
    'febmar21': FebMar21Exp2HDF,
    'may21': May21Exp2HDF,
    'nov21': Nov21Exp2HDF,
}

logger = logging.getLogger(__name__)


# sync_lock = threading.Lock()


def get_newest_datnum(last_datnum=None, exp2hdf=Nov21Exp2HDF):
    """Get the newest datnum that already exists in Experiment data directory
    (last_datnum is useful to pass if the location of dats changes after a certain datnum for example)
    """
    last_datnum = last_datnum if last_datnum else 0
    exp2hdf = exp2hdf(last_datnum)
    data_directory = exp2hdf.SysConfig.Directories.ddir
    files = os.listdir(data_directory)
    datnums = [re.findall(r'\d+', f.split('.')[0]) for f in files]  # Split the part before the extension
    datnums = [int(num[0]) for num in datnums if num]  # Convert first found number to string if there were numbers found
    return max(datnums)


@singleton
class DatHandler(object):
    """
    Holds onto references to open dats (so that I don't try open the same datHDF more than once). Will return
    same dat instance if already open.
    Can also see what dats are open, remove individual dats from DatHandler, or clear all dats from DatHandler
    """
    open_dats = {}
    lock = threading.Lock()
    sync_lock = threading.Lock()

    def get_dat(self, datnum: int, datname='base', overwrite=False,
                init_level='min',
                exp2hdf: Optional[Union[str, Type[Exp2HDF]]] = None) -> DatHDF:
        if isinstance(exp2hdf, str):
            if exp2hdf.lower() not in CONFIGS:
                raise KeyError(f'{exp2hdf} not found in {CONFIGS.keys()}')
            exp2hdf = CONFIGS[exp2hdf.lower()](datnum=datnum, datname=datname)
        elif hasattr(exp2hdf, 'ExpConfig'):  # Just trying to check it is an Exp2HDF without importing
            exp2hdf = exp2hdf(datnum=datnum, datname=datname)
        elif exp2hdf is None:
            exp2hdf = default_Exp2HDF(datnum=datnum, datname=datname)
        else:
            raise RuntimeError(f"Don't know how to interpret {exp2hdf}")

        full_id = self._full_id(exp2hdf.ExpConfig.dir_name, datnum, datname)  # For temp local storage
        if not overwrite and full_id in self.open_dats:
            return self.open_dats[full_id]

        with self.lock:  # Only 1 thread should be making choices about deleting or creating new HDFs
            path = exp2hdf.get_datHDF_path()
            self._ensure_dir(path)
            if overwrite:
                self._delete_hdf(path)
                if full_id in self.open_dats:
                    del self.open_dats[full_id]

            if full_id not in self.open_dats:  # Need to open or create DatHDF
                if os.path.isfile(path):
                    self.open_dats[full_id] = self._open_hdf(path)
                else:
                    self._check_exp_data_exists(exp2hdf)
                    builder = DatHDFBuilder(exp2hdf, init_level)
                    self.open_dats[full_id] = builder.build_dat()
            return self.open_dats[full_id]

    def get_dats(self, datnums: Union[Iterable[int], Tuple[int, int]], datname='base', overwrite=False, init_level='min',
                 exp2hdf=None) -> List[DatHDF]:
        """Convenience for loading multiple dats at once, just calls get_dat multiple times"""
        # TODO: Make this multiprocess/threaded especially if overwriting or if dat does not already exist!
        if type(datnums) == tuple and len(datnums) == 2:
            datnums = range(*datnums)
        return [self.get_dat(num, datname=datname, overwrite=overwrite, init_level=init_level, exp2hdf=exp2hdf)
                for num in datnums]

    @staticmethod
    def _ensure_dir(path):
        dir_path = os.path.dirname(path)
        if not os.path.isdir(dir_path):
            logger.warning(f'{dir_path} was not found, being created now')
            os.makedirs(dir_path, exist_ok=True)

    @staticmethod
    def _delete_hdf(path: str):
        """Should delete hdf if it exists"""
        try:
            os.remove(path)
        except FileNotFoundError:
            pass

    @staticmethod
    def _open_hdf(path: str):
        hdf_container = HDU.HDFContainer.from_path(path)
        dat = DatHDF(hdf_container)
        return dat

    @staticmethod
    def _full_id(dir_name: str, datnum, datname):
        return f'{dir_name}:{get_dat_id(datnum, datname)}'

    def _check_exp_data_exists(self, exp2hdf: Exp2HDF):
        exp_path = exp2hdf.get_exp_dat_path()
        if os.path.isfile(exp_path):
            return True
        else:
            with self.sync_lock:
                if not os.path.isfile(exp_path):  # Might be there by time lock is released
                    exp2hdf.synchronize_data()  # Tries to synchronize data from server then check for path again.
                if os.path.isfile(exp_path):
                    return True
                raise FileNotFoundError(f'No experiment data found for dat{exp2hdf.datnum} at {os.path.abspath(exp_path)}')

    def list_open_dats(self):
        return self.open_dats

    def clear_dats(self):
        self.open_dats = {}

    def remove(self, dat: DatHDF):
        """Remove a single dat from stashed dats"""
<<<<<<< HEAD
        if dat:
            for k, v in self.open_dats.items():
                if dat == v:
                    del self.open_dats[k]
                    break
=======
        with self.lock:
            dat_id = self.get_open_dat_id(dat)
            if dat_id:
                del self.open_dats[dat_id]

    def get_open_dat_id(self, dat: DatHDF):
        if dat:
            for k, v in self.open_dats.items():
                if dat == v:
                    return k
>>>>>>> 73d86f81


get_dat = DatHandler().get_dat
get_dats = DatHandler().get_dats


if __name__ == '__main__':
    print(get_newest_datnum())<|MERGE_RESOLUTION|>--- conflicted
+++ resolved
@@ -153,13 +153,6 @@
 
     def remove(self, dat: DatHDF):
         """Remove a single dat from stashed dats"""
-<<<<<<< HEAD
-        if dat:
-            for k, v in self.open_dats.items():
-                if dat == v:
-                    del self.open_dats[k]
-                    break
-=======
         with self.lock:
             dat_id = self.get_open_dat_id(dat)
             if dat_id:
@@ -170,7 +163,6 @@
             for k, v in self.open_dats.items():
                 if dat == v:
                     return k
->>>>>>> 73d86f81
 
 
 get_dat = DatHandler().get_dat
