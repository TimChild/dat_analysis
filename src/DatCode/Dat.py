--- conflicted
+++ resolved
@@ -9,7 +9,6 @@
 import src.DatCode.Datutil as DU
 from datetime import datetime
 import matplotlib.pyplot as plt
-<<<<<<< HEAD
 import src.DatHDF.Util as HU
 import h5py
 import os
@@ -22,11 +21,6 @@
 
 
 BASE_ATTRS = ['datnum', 'datname', 'dfname', 'dat_id', 'dattypes', 'config_name', 'date_initialized']
-=======
-import logging
-
-logger = logging.getLogger(__name__)
->>>>>>> c147b90c
 
 
 class Dat(object):
@@ -39,7 +33,7 @@
     Version history
         1.1 -- Added version to dat, also added Li_theta
         1.2 -- added self.config_name which stores name of config file used when initializing dat.
-        1.3 -- Can call _reset_transition() with fit_function=func now.  Can also stop auto initialization by adding 
+        1.3 -- Can call _reset_transition() with fit_function=func now.  Can also stop auto initialization by adding
             dattype = {'suppress_auto_calculate'}
         2.0 -- All dat attributes now how .version and I am going to try update this version every time any other version changes
     """
@@ -249,7 +243,7 @@
     Version history
         1.1 -- Added version to dat, also added Li_theta
         1.2 -- added self.config_name which stores name of config file used when initializing dat.
-        1.3 -- Can call _reset_transition() with fit_function=func now.  Can also stop auto initialization by adding 
+        1.3 -- Can call _reset_transition() with fit_function=func now.  Can also stop auto initialization by adding
             dattype = {'suppress_auto_calculate'}
         2.0 -- All dat attributes now how .version and I am going to try update this version every time any other version changes
         3.0 -- Moving to HDF based save files
@@ -460,8 +454,8 @@
         if 'BabyDAC' in json.keys():
             """dac dict should be stored in format:
                     visa_address: ...
-                    
-            
+
+
             """ # TODO: Fill this in
             dacs_group = group.create_group('dacs')
             bdac_dict = dictor(json, 'BabyDAC')
